--- conflicted
+++ resolved
@@ -200,10 +200,6 @@
     end
 end
 
-<<<<<<< HEAD
-local Class = require 'class'
-return Class.new(CPlayer)
-=======
 function CPlayer:setAsJoined(nonTempId)
     self.source = nonTempId
 
@@ -216,5 +212,5 @@
     state:set('userid', self.userid, true)
 end
 
-return CPlayer
->>>>>>> 08b9a863
+local Class = require 'class'
+return Class.new(CPlayer)