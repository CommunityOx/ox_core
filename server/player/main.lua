--- conflicted
+++ resolved
@@ -132,6 +132,10 @@
 
     local username = GetPlayerName(source)
 
+    if not userid then
+        userid = db.createUser(username, identifiers) --[[@as number]]
+    end
+
 
     local player = CPlayer.new({
         source = source,
@@ -139,18 +143,6 @@
         username = username,
     })
 
-<<<<<<< HEAD
-    player:init(identifiers)
-
-    local state = player:getState()
-    state:set('userid', player.userid, true)
-
-    for type, identifier in pairs(identifiers) do
-        state:set(type, identifier, false)
-    end
-
-=======
->>>>>>> 08b9a863
     return player
 end
 
